// © 2016 and later: Unicode, Inc. and others.
// License & terms of use: http://www.unicode.org/copyright.html
/*
***************************************************************************
*   Copyright (C) 1999-2016 International Business Machines Corporation   *
*   and others. All rights reserved.                                      *
***************************************************************************

**********************************************************************
*   Date        Name        Description
*   10/22/99    alan        Creation.
*   11/11/99    rgillam     Complete port from Java.
**********************************************************************
*/

#ifndef RBBI_H
#define RBBI_H

#include "unicode/utypes.h"

/**
 * \file
 * \brief C++ API: Rule Based Break Iterator
 */

#if !UCONFIG_NO_BREAK_ITERATION

#include "unicode/brkiter.h"
#include "unicode/udata.h"
#include "unicode/parseerr.h"
#include "unicode/schriter.h"

U_NAMESPACE_BEGIN

/** @internal */
class  LanguageBreakEngine;
struct RBBIDataHeader;
class  RBBIDataWrapper;
class  UnhandledEngine;
class  UStack;

/**
 *
 * A subclass of BreakIterator whose behavior is specified using a list of rules.
 * <p>Instances of this class are most commonly created by the factory methods of
 *  BreakIterator::createWordInstance(), BreakIterator::createLineInstance(), etc.,
 *  and then used via the abstract API in class BreakIterator</p>
 *
 * <p>See the ICU User Guide for information on Break Iterator Rules.</p>
 *
 * <p>This class is not intended to be subclassed.</p>
 */
class U_COMMON_API RuleBasedBreakIterator /*U_FINAL*/ : public BreakIterator {

private:
    /**
     * The UText through which this BreakIterator accesses the text
     * @internal
     */
    UText  fText;

    /**
     * The rule data for this BreakIterator instance.
     * Not for general use; Public only for testing purposes.
     * @internal
     */
public:
    RBBIDataWrapper    *fData;
private:

    /** 
     *  The iteration state - current position, rule status for the current position,
     *                        and whether the iterator ran off the end, yielding UBRK_DONE.
     *                        Current position is pinned to be 0 < position <= text.length.
     *                        Current position is always set to a boundary.
     *  @internal
    */
    /**
      * The current  position of the iterator. Pinned, 0 < fPosition <= text.length.
      * Never has the value UBRK_DONE (-1).
      */
    int32_t         fPosition;

    /**
      * TODO:
      */
    int32_t         fRuleStatusIndex;

    /**
     *   Cache of previously determined boundary positions.
     */
    class BreakCache;
    BreakCache         *fBreakCache;

    /**
     *  Cache of boundary positions within a region of text that has been
     *  sub-divided by dictionary based breaking.
     */
    class DictionaryCache;
    DictionaryCache *fDictionaryCache;

    /**
     *
     * If present, UStack of LanguageBreakEngine objects that might handle
     * dictionary characters. Searched from top to bottom to find an object to
     * handle a given character.
     * @internal
     */
    UStack              *fLanguageBreakEngines;

    /**
     *
     * If present, the special LanguageBreakEngine used for handling
     * characters that are in the dictionary set, but not handled by any
     * LangugageBreakEngine.
     * @internal
     */
    UnhandledEngine     *fUnhandledBreakEngine;

<<<<<<< HEAD
    /**
     *
     * The type of the break iterator, or -1 if it has not been set.
     * @internal
     */
    int32_t             fBreakType;

    /**
     * Counter for the number of characters encountered with the "dictionary"
     *   flag set.
     * @internal
     */
    uint32_t            fDictionaryCharCount;

    /**
     *   A character iterator that refers to the same text as the UText, above.
     *   Only included for compatibility with old API, which was based on CharacterIterators.
     *   Value may be adopted from outside, or one of fSCharIter or fDCharIter, below.
     */
    CharacterIterator  *fCharIter;

    /**
     *   When the input text is provided by a UnicodeString, this will point to
     *    a characterIterator that wraps that data.  Needed only for the
     *    implementation of getText(), a backwards compatibility issue.
     */
    StringCharacterIterator fSCharIter;

    /**
      * True when iteration has run off the end, and iterator functions should return UBRK_DONE.
      */
    UBool           fDone;

=======
>>>>>>> aaf13743
    //=======================================================================
    // constructors
    //=======================================================================

    /**
     * Constructor from a flattened set of RBBI data in malloced memory.
     *             RulesBasedBreakIterators built from a custom set of rules
     *             are created via this constructor; the rules are compiled
     *             into memory, then the break iterator is constructed here.
     *
     *             The break iterator adopts the memory, and will
     *             free it when done.
     * @internal
     */
    RuleBasedBreakIterator(RBBIDataHeader* data, UErrorCode &status);

    /** @internal */
    friend class RBBIRuleBuilder;
    /** @internal */
    friend class BreakIterator;

public:

    /** Default constructor.  Creates an empty shell of an iterator, with no
     *  rules or text to iterate over.   Object can subsequently be assigned to.
     *  @stable ICU 2.2
     */
    RuleBasedBreakIterator();

    /**
     * Copy constructor.  Will produce a break iterator with the same behavior,
     * and which iterates over the same text, as the one passed in.
     * @param that The RuleBasedBreakIterator passed to be copied
     * @stable ICU 2.0
     */
    RuleBasedBreakIterator(const RuleBasedBreakIterator& that);

    /**
     * Construct a RuleBasedBreakIterator from a set of rules supplied as a string.
     * @param rules The break rules to be used.
     * @param parseError  In the event of a syntax error in the rules, provides the location
     *                    within the rules of the problem.
     * @param status Information on any errors encountered.
     * @stable ICU 2.2
     */
    RuleBasedBreakIterator( const UnicodeString    &rules,
                             UParseError           &parseError,
                             UErrorCode            &status);

    /**
     * Contruct a RuleBasedBreakIterator from a set of precompiled binary rules.
     * Binary rules are obtained from RulesBasedBreakIterator::getBinaryRules().
     * Construction of a break iterator in this way is substantially faster than
     * constuction from source rules.
     *
     * Ownership of the storage containing the compiled rules remains with the
     * caller of this function.  The compiled rules must not be  modified or
     * deleted during the life of the break iterator.
     *
     * The compiled rules are not compatible across different major versions of ICU.
     * The compiled rules are comaptible only between machines with the same
     * byte ordering (little or big endian) and the same base character set family
     * (ASCII or EBCDIC).
     *
     * @see #getBinaryRules
     * @param compiledRules A pointer to the compiled break rules to be used.
     * @param ruleLength The length of the compiled break rules, in bytes.  This
     *   corresponds to the length value produced by getBinaryRules().
     * @param status Information on any errors encountered, including invalid
     *   binary rules.
     * @stable ICU 4.8
     */
    RuleBasedBreakIterator(const uint8_t *compiledRules,
                           uint32_t       ruleLength,
                           UErrorCode    &status);

    /**
     * This constructor uses the udata interface to create a BreakIterator
     * whose internal tables live in a memory-mapped file.  "image" is an
     * ICU UDataMemory handle for the pre-compiled break iterator tables.
     * @param image handle to the memory image for the break iterator data.
     *        Ownership of the UDataMemory handle passes to the Break Iterator,
     *        which will be responsible for closing it when it is no longer needed.
     * @param status Information on any errors encountered.
     * @see udata_open
     * @see #getBinaryRules
     * @stable ICU 2.8
     */
    RuleBasedBreakIterator(UDataMemory* image, UErrorCode &status);

    /**
     * Destructor
     *  @stable ICU 2.0
     */
    virtual ~RuleBasedBreakIterator();

    /**
     * Assignment operator.  Sets this iterator to have the same behavior,
     * and iterate over the same text, as the one passed in.
     * @param that The RuleBasedBreakItertor passed in
     * @return the newly created RuleBasedBreakIterator
     *  @stable ICU 2.0
     */
    RuleBasedBreakIterator& operator=(const RuleBasedBreakIterator& that);

    /**
     * Equality operator.  Returns TRUE if both BreakIterators are of the
     * same class, have the same behavior, and iterate over the same text.
     * @param that The BreakIterator to be compared for equality
     * @return TRUE if both BreakIterators are of the
     * same class, have the same behavior, and iterate over the same text.
     *  @stable ICU 2.0
     */
    virtual UBool operator==(const BreakIterator& that) const;

    /**
     * Not-equal operator.  If operator== returns TRUE, this returns FALSE,
     * and vice versa.
     * @param that The BreakIterator to be compared for inequality
     * @return TRUE if both BreakIterators are not same.
     *  @stable ICU 2.0
     */
    UBool operator!=(const BreakIterator& that) const;

    /**
     * Returns a newly-constructed RuleBasedBreakIterator with the same
     * behavior, and iterating over the same text, as this one.
     * Differs from the copy constructor in that it is polymorphic, and
     * will correctly clone (copy) a derived class.
     * clone() is thread safe.  Multiple threads may simultaeneously
     * clone the same source break iterator.
     * @return a newly-constructed RuleBasedBreakIterator
     * @stable ICU 2.0
     */
    virtual BreakIterator* clone() const;

    /**
     * Compute a hash code for this BreakIterator
     * @return A hash code
     *  @stable ICU 2.0
     */
    virtual int32_t hashCode(void) const;

    /**
     * Returns the description used to create this iterator
     * @return the description used to create this iterator
     *  @stable ICU 2.0
     */
    virtual const UnicodeString& getRules(void) const;

    //=======================================================================
    // BreakIterator overrides
    //=======================================================================

    /**
     * <p>
     * Return a CharacterIterator over the text being analyzed.
     * The returned character iterator is owned by the break iterator, and must
     * not be deleted by the caller.  Repeated calls to this function may
     * return the same CharacterIterator.
     * </p>
     * <p>
     * The returned character iterator must not be used concurrently with
     * the break iterator.  If concurrent operation is needed, clone the
     * returned character iterator first and operate on the clone.
     * </p>
     * <p>
     * When the break iterator is operating on text supplied via a UText,
     * this function will fail.  Lacking any way to signal failures, it
     * returns an CharacterIterator containing no text.
     * The function getUText() provides similar functionality,
     * is reliable, and is more efficient.
     * </p>
     *
     * TODO:  deprecate this function?
     *
     * @return An iterator over the text being analyzed.
     * @stable ICU 2.0
     */
    virtual  CharacterIterator& getText(void) const;


    /**
      *  Get a UText for the text being analyzed.
      *  The returned UText is a shallow clone of the UText used internally
      *  by the break iterator implementation.  It can safely be used to
      *  access the text without impacting any break iterator operations,
      *  but the underlying text itself must not be altered.
      *
      * @param fillIn A UText to be filled in.  If NULL, a new UText will be
      *           allocated to hold the result.
      * @param status receives any error codes.
      * @return   The current UText for this break iterator.  If an input
      *           UText was provided, it will always be returned.
      * @stable ICU 3.4
      */
     virtual UText *getUText(UText *fillIn, UErrorCode &status) const;

    /**
     * Set the iterator to analyze a new piece of text.  This function resets
     * the current iteration position to the beginning of the text.
     * @param newText An iterator over the text to analyze.  The BreakIterator
     * takes ownership of the character iterator.  The caller MUST NOT delete it!
     *  @stable ICU 2.0
     */
    virtual void adoptText(CharacterIterator* newText);

    /**
     * Set the iterator to analyze a new piece of text.  This function resets
     * the current iteration position to the beginning of the text.
     *
     * The BreakIterator will retain a reference to the supplied string.
     * The caller must not modify or delete the text while the BreakIterator
     * retains the reference.
     *
     * @param newText The text to analyze.
     *  @stable ICU 2.0
     */
    virtual void setText(const UnicodeString& newText);

    /**
     * Reset the break iterator to operate over the text represented by
     * the UText.  The iterator position is reset to the start.
     *
     * This function makes a shallow clone of the supplied UText.  This means
     * that the caller is free to immediately close or otherwise reuse the
     * Utext that was passed as a parameter, but that the underlying text itself
     * must not be altered while being referenced by the break iterator.
     *
     * @param text    The UText used to change the text.
     * @param status  Receives any error codes.
     * @stable ICU 3.4
     */
    virtual void  setText(UText *text, UErrorCode &status);

    /**
     * Sets the current iteration position to the beginning of the text, position zero.
     * @return The offset of the beginning of the text, zero.
     *  @stable ICU 2.0
     */
    virtual int32_t first(void);

    /**
     * Sets the current iteration position to the end of the text.
     * @return The text's past-the-end offset.
     *  @stable ICU 2.0
     */
    virtual int32_t last(void);

    /**
     * Advances the iterator either forward or backward the specified number of steps.
     * Negative values move backward, and positive values move forward.  This is
     * equivalent to repeatedly calling next() or previous().
     * @param n The number of steps to move.  The sign indicates the direction
     * (negative is backwards, and positive is forwards).
     * @return The character offset of the boundary position n boundaries away from
     * the current one.
     *  @stable ICU 2.0
     */
    virtual int32_t next(int32_t n);

    /**
     * Advances the iterator to the next boundary position.
     * @return The position of the first boundary after this one.
     *  @stable ICU 2.0
     */
    virtual int32_t next(void);

    /**
     * Moves the iterator backwards, to the last boundary preceding this one.
     * @return The position of the last boundary position preceding this one.
     *  @stable ICU 2.0
     */
    virtual int32_t previous(void);

    /**
     * Sets the iterator to refer to the first boundary position following
     * the specified position.
     * @param offset The position from which to begin searching for a break position.
     * @return The position of the first break after the current position.
     *  @stable ICU 2.0
     */
    virtual int32_t following(int32_t offset);

    /**
     * Sets the iterator to refer to the last boundary position before the
     * specified position.
     * @param offset The position to begin searching for a break from.
     * @return The position of the last boundary before the starting position.
     *  @stable ICU 2.0
     */
    virtual int32_t preceding(int32_t offset);

    /**
     * Returns true if the specfied position is a boundary position.  As a side
     * effect, leaves the iterator pointing to the first boundary position at
     * or after "offset".
     * @param offset the offset to check.
     * @return True if "offset" is a boundary position.
     *  @stable ICU 2.0
     */
    virtual UBool isBoundary(int32_t offset);

    /**
     * Returns the current iteration position. Note that UBRK_DONE is never
     * returned from this function; if iteration has run to the end of a
     * string, current() will return the length of the string while
     * next() will return UBRK_DONE).
     * @return The current iteration position.
     * @stable ICU 2.0
     */
    virtual int32_t current(void) const;


    /**
     * Return the status tag from the break rule that determined the boundary at
     * the current iteration position.  For break rules that do not specify a
     * status, a default value of 0 is returned.  If more than one break rule
     * would cause a boundary to be located at some position in the text,
     * the numerically largest of the applicable status values is returned.
     * <p>
     * Of the standard types of ICU break iterators, only word break and
     * line break provide status values.  The values are defined in
     * the header file ubrk.h.  For Word breaks, the status allows distinguishing between words
     * that contain alphabetic letters, "words" that appear to be numbers,
     * punctuation and spaces, words containing ideographic characters, and
     * more.  For Line Break, the status distinguishes between hard (mandatory) breaks
     * and soft (potential) break positions.
     * <p>
     * <code>getRuleStatus()</code> can be called after obtaining a boundary
     * position from <code>next()</code>, <code>previous()</code>, or
     * any other break iterator functions that returns a boundary position.
     * <p>
     * When creating custom break rules, one is free to define whatever
     * status values may be convenient for the application.
     * <p>
     * @return the status from the break rule that determined the boundary
     * at the current iteration position.
     *
     * @see UWordBreak
     * @stable ICU 2.2
     */
    virtual int32_t getRuleStatus() const;

   /**
    * Get the status (tag) values from the break rule(s) that determined the boundary
    * at the current iteration position.
    * <p>
    * The returned status value(s) are stored into an array provided by the caller.
    * The values are stored in sorted (ascending) order.
    * If the capacity of the output array is insufficient to hold the data,
    *  the output will be truncated to the available length, and a
    *  U_BUFFER_OVERFLOW_ERROR will be signaled.
    *
    * @param fillInVec an array to be filled in with the status values.
    * @param capacity  the length of the supplied vector.  A length of zero causes
    *                  the function to return the number of status values, in the
    *                  normal way, without attemtping to store any values.
    * @param status    receives error codes.
    * @return          The number of rule status values from the rules that determined
    *                  the boundary at the current iteration position.
    *                  In the event of a U_BUFFER_OVERFLOW_ERROR, the return value
    *                  is the total number of status values that were available,
    *                  not the reduced number that were actually returned.
    * @see getRuleStatus
    * @stable ICU 3.0
    */
    virtual int32_t getRuleStatusVec(int32_t *fillInVec, int32_t capacity, UErrorCode &status);

    /**
     * Returns a unique class ID POLYMORPHICALLY.  Pure virtual override.
     * This method is to implement a simple version of RTTI, since not all
     * C++ compilers support genuine RTTI.  Polymorphic operator==() and
     * clone() methods call this method.
     *
     * @return          The class ID for this object. All objects of a
     *                  given class have the same class ID.  Objects of
     *                  other classes have different class IDs.
     * @stable ICU 2.0
     */
    virtual UClassID getDynamicClassID(void) const;

    /**
     * Returns the class ID for this class.  This is useful only for
     * comparing to a return value from getDynamicClassID().  For example:
     *
     *      Base* polymorphic_pointer = createPolymorphicObject();
     *      if (polymorphic_pointer->getDynamicClassID() ==
     *          Derived::getStaticClassID()) ...
     *
     * @return          The class ID for all objects of this class.
     * @stable ICU 2.0
     */
    static UClassID U_EXPORT2 getStaticClassID(void);

    /**
     * Deprecated functionality. Use clone() instead.
     *
     * Create a clone (copy) of this break iterator in memory provided
     *  by the caller.  The idea is to increase performance by avoiding
     *  a storage allocation.  Use of this functoin is NOT RECOMMENDED.
     *  Performance gains are minimal, and correct buffer management is
     *  tricky.  Use clone() instead.
     *
     * @param stackBuffer  The pointer to the memory into which the cloned object
     *                     should be placed.  If NULL,  allocate heap memory
     *                     for the cloned object.
     * @param BufferSize   The size of the buffer.  If zero, return the required
     *                     buffer size, but do not clone the object.  If the
     *                     size was too small (but not zero), allocate heap
     *                     storage for the cloned object.
     *
     * @param status       Error status.  U_SAFECLONE_ALLOCATED_WARNING will be
     *                     returned if the the provided buffer was too small, and
     *                     the clone was therefore put on the heap.
     *
     * @return  Pointer to the clone object.  This may differ from the stackBuffer
     *          address if the byte alignment of the stack buffer was not suitable
     *          or if the stackBuffer was too small to hold the clone.
     * @deprecated ICU 52. Use clone() instead.
     */
    virtual BreakIterator *  createBufferClone(void *stackBuffer,
                                               int32_t &BufferSize,
                                               UErrorCode &status);


    /**
     * Return the binary form of compiled break rules,
     * which can then be used to create a new break iterator at some
     * time in the future.  Creating a break iterator from pre-compiled rules
     * is much faster than building one from the source form of the
     * break rules.
     *
     * The binary data can only be used with the same version of ICU
     *  and on the same platform type (processor endian-ness)
     *
     * @param length Returns the length of the binary data.  (Out paramter.)
     *
     * @return   A pointer to the binary (compiled) rule data.  The storage
     *           belongs to the RulesBasedBreakIterator object, not the
     *           caller, and must not be modified or deleted.
     * @stable ICU 4.8
     */
    virtual const uint8_t *getBinaryRules(uint32_t &length);

    /**
     *  Set the subject text string upon which the break iterator is operating
     *  without changing any other aspect of the matching state.
     *  The new and previous text strings must have the same content.
     *
     *  This function is intended for use in environments where ICU is operating on
     *  strings that may move around in memory.  It provides a mechanism for notifying
     *  ICU that the string has been relocated, and providing a new UText to access the
     *  string in its new position.
     *
     *  Note that the break iterator implementation never copies the underlying text
     *  of a string being processed, but always operates directly on the original text
     *  provided by the user. Refreshing simply drops the references to the old text
     *  and replaces them with references to the new.
     *
     *  Caution:  this function is normally used only by very specialized,
     *  system-level code.  One example use case is with garbage collection that moves
     *  the text in memory.
     *
     * @param input      The new (moved) text string.
     * @param status     Receives errors detected by this function.
     * @return           *this
     *
     * @stable ICU 49
     */
    virtual RuleBasedBreakIterator &refreshInputText(UText *input, UErrorCode &status);


private:
    //=======================================================================
    // implementation
    //=======================================================================
    /**
     * Dumps caches and performs other actions associated with a complete change
     * in text or iteration position.
     * @internal
     */
    void reset(void);

    /**
      * Common initialization function, used by constructors and bufferClone.
      * @internal
      */
    void init(UErrorCode &status);

    /**
     * Iterate backwards from an arbitrary position in the input text using the Safe Reverse rules.
     * This locates a "Safe Position" from which the forward break rules
     * will operate correctly. A Safe Position is not necessarily a boundary itself.
     *
     * @param fromPosition the position in the input text to begin the iteration.
     * @internal
     */
    int32_t handlePrevious(int32_t fromPosition);

    /**
     * Find a rule-based boundary by running the state machine.
     * Input
     *    fPosition, the position in the text to begin from.
     * Output
     *    fPosition:           the boundary following the starting position.
     *    fDictionaryCharCount the number of dictionary characters encountered.
     *                         If > 0, the segment will be further subdivided
     *    fRuleStatusIndex     Info from the state table indicating which rules caused the boundary.
     *
     * @internal
     */
    int32_t handleNext();


    /**
     * This function returns the appropriate LanguageBreakEngine for a
     * given character c.
     * @param c         A character in the dictionary set
     * @internal
     */
    const LanguageBreakEngine *getLanguageBreakEngine(UChar32 c);

  public:
#ifndef U_HIDE_INTERNAL_API
    /**
     *   Debugging function only.
     *   @internal
     */
     void dumpCache();

    /**
     * Debugging function only.
     * @internal
     */
    void dumpTables();

#endif  /* U_HIDE_INTERNAL_API */
};

//------------------------------------------------------------------------------
//
//   Inline Functions Definitions ...
//
//------------------------------------------------------------------------------

inline UBool RuleBasedBreakIterator::operator!=(const BreakIterator& that) const {
    return !operator==(that);
}

U_NAMESPACE_END

#endif /* #if !UCONFIG_NO_BREAK_ITERATION */

#endif<|MERGE_RESOLUTION|>--- conflicted
+++ resolved
@@ -117,14 +117,6 @@
      */
     UnhandledEngine     *fUnhandledBreakEngine;
 
-<<<<<<< HEAD
-    /**
-     *
-     * The type of the break iterator, or -1 if it has not been set.
-     * @internal
-     */
-    int32_t             fBreakType;
-
     /**
      * Counter for the number of characters encountered with the "dictionary"
      *   flag set.
@@ -151,8 +143,6 @@
       */
     UBool           fDone;
 
-=======
->>>>>>> aaf13743
     //=======================================================================
     // constructors
     //=======================================================================
