// © 2017 and later: Unicode, Inc. and others.
// License & terms of use: http://www.unicode.org/copyright.html#License
package com.ibm.icu.impl.number.parse;

import com.ibm.icu.impl.number.Grouper;
import com.ibm.icu.text.DecimalFormatSymbols;
import com.ibm.icu.text.UnicodeSet;

/**
 * @author sffc
 *
 */
public class ScientificMatcher implements NumberParseMatcher {

    private final String exponentSeparatorString;
    private final DecimalMatcher exponentMatcher;

    public static ScientificMatcher getInstance(DecimalFormatSymbols symbols, Grouper grouper) {
        // TODO: Static-initialize most common instances?
        return new ScientificMatcher(symbols, grouper);
    }

    private ScientificMatcher(DecimalFormatSymbols symbols, Grouper grouper) {
        exponentSeparatorString = symbols.getExponentSeparator();
        exponentMatcher = DecimalMatcher.getInstance(symbols,
                grouper,
                ParsingUtils.PARSE_FLAG_INTEGER_ONLY);
    }

    @Override
    public boolean match(StringSegment segment, ParsedNumber result) {
        // Only accept scientific notation after the mantissa.
        // Most places use result.hasNumber(), but we need a stronger condition here (i.e., exponent is
        // not well-defined after NaN or infinity).
        if (result.quantity == null) {
            return false;
        }

        // First match the scientific separator, and then match another number after it.
        int overlap1 = segment.getCommonPrefixLength(exponentSeparatorString);
        if (overlap1 == exponentSeparatorString.length()) {
            // Full exponent separator match.

            // First attempt to get a code point, returning true if we can't get one.
            segment.adjustOffset(overlap1);
            if (segment.length() == 0) {
                return true;
            }

            // Allow a sign, and then try to match digits.
<<<<<<< HEAD
            int exponentSign = 1;
            if (UnicodeSetStaticCache.get(UnicodeSetStaticCache.Key.MINUS_SIGN).contains(leadCp)) {
                exponentSign = -1;
                segment.adjustOffset(Character.charCount(leadCp));
            } else if (UnicodeSetStaticCache.get(UnicodeSetStaticCache.Key.PLUS_SIGN).contains(leadCp)) {
                segment.adjustOffset(Character.charCount(leadCp));
=======
            boolean minusSign = false;
            if (segment.matches(UnicodeSetStaticCache.get(UnicodeSetStaticCache.Key.MINUS_SIGN))) {
                minusSign = true;
                segment.adjustOffsetByCodePoint();
            } else if (segment.matches(UnicodeSetStaticCache.get(UnicodeSetStaticCache.Key.PLUS_SIGN))) {
                segment.adjustOffsetByCodePoint();
>>>>>>> 327fb1ca
            }

            int digitsOffset = segment.getOffset();
            boolean digitsReturnValue = exponentMatcher.match(segment, result, exponentSign);
            if (segment.getOffset() != digitsOffset) {
                // At least one exponent digit was matched.
                result.flags |= ParsedNumber.FLAG_HAS_EXPONENT;
            } else {
                // No exponent digits were matched; un-match the exponent separator.
                segment.adjustOffset(-overlap1);
            }
            return digitsReturnValue;

        } else if (overlap1 == segment.length()) {
            // Partial exponent separator match
            return true;
        }

        // No match
        return false;
    }

    @Override
    public UnicodeSet getLeadCodePoints() {
        int leadCp = exponentSeparatorString.codePointAt(0);
        UnicodeSet s = UnicodeSetStaticCache.get(UnicodeSetStaticCache.Key.SCIENTIFIC_LEAD);
        if (s.contains(leadCp)) {
            return s;
        } else {
            return new UnicodeSet().add(leadCp).freeze();
        }
    }

    @Override
    public void postProcess(ParsedNumber result) {
        // No-op
    }

    @Override
    public String toString() {
        return "<ScientificMatcher " + exponentSeparatorString + ">";
    }
}<|MERGE_RESOLUTION|>--- conflicted
+++ resolved
@@ -48,21 +48,12 @@
             }
 
             // Allow a sign, and then try to match digits.
-<<<<<<< HEAD
             int exponentSign = 1;
-            if (UnicodeSetStaticCache.get(UnicodeSetStaticCache.Key.MINUS_SIGN).contains(leadCp)) {
+            if (segment.matches(UnicodeSetStaticCache.get(UnicodeSetStaticCache.Key.MINUS_SIGN))) {
                 exponentSign = -1;
-                segment.adjustOffset(Character.charCount(leadCp));
-            } else if (UnicodeSetStaticCache.get(UnicodeSetStaticCache.Key.PLUS_SIGN).contains(leadCp)) {
-                segment.adjustOffset(Character.charCount(leadCp));
-=======
-            boolean minusSign = false;
-            if (segment.matches(UnicodeSetStaticCache.get(UnicodeSetStaticCache.Key.MINUS_SIGN))) {
-                minusSign = true;
                 segment.adjustOffsetByCodePoint();
             } else if (segment.matches(UnicodeSetStaticCache.get(UnicodeSetStaticCache.Key.PLUS_SIGN))) {
                 segment.adjustOffsetByCodePoint();
->>>>>>> 327fb1ca
             }
 
             int digitsOffset = segment.getOffset();
