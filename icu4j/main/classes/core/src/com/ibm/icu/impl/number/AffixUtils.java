// © 2017 and later: Unicode, Inc. and others.
// License & terms of use: http://www.unicode.org/copyright.html#License
package com.ibm.icu.impl.number;

import com.ibm.icu.text.NumberFormat;
import com.ibm.icu.text.UnicodeSet;

/**
 * Performs manipulations on affix patterns: the prefix and suffix strings associated with a decimal
 * format pattern. For example:
 *
 * <table>
 * <tr>
 * <th>Affix Pattern</th>
 * <th>Example Unescaped (Formatted) String</th>
 * </tr>
 * <tr>
 * <td>abc</td>
 * <td>abc</td>
 * </tr>
 * <tr>
 * <td>ab-</td>
 * <td>ab−</td>
 * </tr>
 * <tr>
 * <td>ab'-'</td>
 * <td>ab-</td>
 * </tr>
 * <tr>
 * <td>ab''</td>
 * <td>ab'</td>
 * </tr>
 * </table>
 *
 * To manually iterate over tokens in a literal string, use the following pattern, which is designed to
 * be efficient.
 *
 * <pre>
 * long tag = 0L;
 * while (AffixPatternUtils.hasNext(tag, patternString)) {
 *     tag = AffixPatternUtils.nextToken(tag, patternString);
 *     int typeOrCp = AffixPatternUtils.getTypeOrCp(tag);
 *     switch (typeOrCp) {
 *     case AffixPatternUtils.TYPE_MINUS_SIGN:
 *         // Current token is a minus sign.
 *         break;
 *     case AffixPatternUtils.TYPE_PLUS_SIGN:
 *         // Current token is a plus sign.
 *         break;
 *     case AffixPatternUtils.TYPE_PERCENT:
 *         // Current token is a percent sign.
 *         break;
 *     // ... other types ...
 *     default:
 *         // Current token is an arbitrary code point.
 *         // The variable typeOrCp is the code point.
 *         break;
 *     }
 * }
 * </pre>
 */
public class AffixUtils {

    private static final int STATE_BASE = 0;
    private static final int STATE_FIRST_QUOTE = 1;
    private static final int STATE_INSIDE_QUOTE = 2;
    private static final int STATE_AFTER_QUOTE = 3;
    private static final int STATE_FIRST_CURR = 4;
    private static final int STATE_SECOND_CURR = 5;
    private static final int STATE_THIRD_CURR = 6;
    private static final int STATE_FOURTH_CURR = 7;
    private static final int STATE_FIFTH_CURR = 8;
    private static final int STATE_OVERFLOW_CURR = 9;

    /** Represents a literal character; the value is stored in the code point field. */
    private static final int TYPE_CODEPOINT = 0;

    /** Represents a minus sign symbol '-'. */
    public static final int TYPE_MINUS_SIGN = -1;

    /** Represents a plus sign symbol '+'. */
    public static final int TYPE_PLUS_SIGN = -2;

    /** Represents a percent sign symbol '%'. */
    public static final int TYPE_PERCENT = -3;

    /** Represents a permille sign symbol '‰'. */
    public static final int TYPE_PERMILLE = -4;

    /** Represents a single currency symbol '¤'. */
    public static final int TYPE_CURRENCY_SINGLE = -5;

    /** Represents a double currency symbol '¤¤'. */
    public static final int TYPE_CURRENCY_DOUBLE = -6;

    /** Represents a triple currency symbol '¤¤¤'. */
    public static final int TYPE_CURRENCY_TRIPLE = -7;

    /** Represents a quadruple currency symbol '¤¤¤¤'. */
    public static final int TYPE_CURRENCY_QUAD = -8;

    /** Represents a quintuple currency symbol '¤¤¤¤¤'. */
    public static final int TYPE_CURRENCY_QUINT = -9;

    /** Represents a sequence of six or more currency symbols. */
    public static final int TYPE_CURRENCY_OVERFLOW = -15;

    public static interface SymbolProvider {
        public CharSequence getSymbol(int type);
    }

    /**
     * Estimates the number of code points present in an unescaped version of the affix pattern string
     * (one that would be returned by {@link #unescape}), assuming that all interpolated symbols consume
     * one code point and that currencies consume as many code points as their symbol width. Used for
     * computing padding width.
     *
     * @param patternString
     *            The original string whose width will be estimated.
     * @return The length of the unescaped string.
     */
    public static int estimateLength(CharSequence patternString) {
        if (patternString == null)
            return 0;
        int state = STATE_BASE;
        int offset = 0;
        int length = 0;
        for (; offset < patternString.length();) {
            int cp = Character.codePointAt(patternString, offset);

            switch (state) {
            case STATE_BASE:
                if (cp == '\'') {
                    // First quote
                    state = STATE_FIRST_QUOTE;
                } else {
                    // Unquoted symbol
                    length++;
                }
                break;
            case STATE_FIRST_QUOTE:
                if (cp == '\'') {
                    // Repeated quote
                    length++;
                    state = STATE_BASE;
                } else {
                    // Quoted code point
                    length++;
                    state = STATE_INSIDE_QUOTE;
                }
                break;
            case STATE_INSIDE_QUOTE:
                if (cp == '\'') {
                    // End of quoted sequence
                    state = STATE_AFTER_QUOTE;
                } else {
                    // Quoted code point
                    length++;
                }
                break;
            case STATE_AFTER_QUOTE:
                if (cp == '\'') {
                    // Double quote inside of quoted sequence
                    length++;
                    state = STATE_INSIDE_QUOTE;
                } else {
                    // Unquoted symbol
                    length++;
                }
                break;
            default:
                throw new AssertionError();
            }

            offset += Character.charCount(cp);
        }

        switch (state) {
        case STATE_FIRST_QUOTE:
        case STATE_INSIDE_QUOTE:
            throw new IllegalArgumentException("Unterminated quote: \"" + patternString + "\"");
        default:
            break;
        }

        return length;
    }

    /**
     * Takes a string and escapes (quotes) characters that have special meaning in the affix pattern
     * syntax. This function does not reverse-lookup symbols.
     *
     * <p>
     * Example input: "-$x"; example output: "'-'$x"
     *
     * @param input
     *            The string to be escaped.
     * @param output
     *            The string builder to which to append the escaped string.
     * @return The number of chars (UTF-16 code units) appended to the output.
     */
    public static int escape(CharSequence input, StringBuilder output) {
        if (input == null)
            return 0;
        int state = STATE_BASE;
        int offset = 0;
        int startLength = output.length();
        for (; offset < input.length();) {
            int cp = Character.codePointAt(input, offset);

            switch (cp) {
            case '\'':
                output.append("''");
                break;

            case '-':
            case '+':
            case '%':
            case '‰':
            case '¤':
                if (state == STATE_BASE) {
                    output.append('\'');
                    output.appendCodePoint(cp);
                    state = STATE_INSIDE_QUOTE;
                } else {
                    output.appendCodePoint(cp);
                }
                break;

            default:
                if (state == STATE_INSIDE_QUOTE) {
                    output.append('\'');
                    output.appendCodePoint(cp);
                    state = STATE_BASE;
                } else {
                    output.appendCodePoint(cp);
                }
                break;
            }
            offset += Character.charCount(cp);
        }

        if (state == STATE_INSIDE_QUOTE) {
            output.append('\'');
        }

        return output.length() - startLength;
    }

    /** Version of {@link #escape} that returns a String, or null if input is null. */
    public static String escape(CharSequence input) {
        if (input == null)
            return null;
        StringBuilder sb = new StringBuilder();
        escape(input, sb);
        return sb.toString();
    }

    public static final NumberFormat.Field getFieldForType(int type) {
        switch (type) {
        case TYPE_MINUS_SIGN:
            return NumberFormat.Field.SIGN;
        case TYPE_PLUS_SIGN:
            return NumberFormat.Field.SIGN;
        case TYPE_PERCENT:
            return NumberFormat.Field.PERCENT;
        case TYPE_PERMILLE:
            return NumberFormat.Field.PERMILLE;
        case TYPE_CURRENCY_SINGLE:
            return NumberFormat.Field.CURRENCY;
        case TYPE_CURRENCY_DOUBLE:
            return NumberFormat.Field.CURRENCY;
        case TYPE_CURRENCY_TRIPLE:
            return NumberFormat.Field.CURRENCY;
        case TYPE_CURRENCY_QUAD:
            return NumberFormat.Field.CURRENCY;
        case TYPE_CURRENCY_QUINT:
            return NumberFormat.Field.CURRENCY;
        case TYPE_CURRENCY_OVERFLOW:
            return NumberFormat.Field.CURRENCY;
        default:
            throw new AssertionError();
        }
    }

    /**
     * Executes the unescape state machine. Replaces the unquoted characters "-", "+", "%", "‰", and "¤"
     * with the corresponding symbols provided by the {@link SymbolProvider}, and inserts the result into
     * the NumberStringBuilder at the requested location.
     *
     * <p>
     * Example input: "'-'¤x"; example output: "-$x"
     *
     * @param affixPattern
     *            The original string to be unescaped.
     * @param output
     *            The NumberStringBuilder to mutate with the result.
     * @param position
     *            The index into the NumberStringBuilder to insert the the string.
     * @param provider
     *            An object to generate locale symbols.
     * @return The length of the string added to affixPattern.
     */
    public static int unescape(
            CharSequence affixPattern,
            NumberStringBuilder output,
            int position,
            SymbolProvider provider) {
        assert affixPattern != null;
        int length = 0;
        long tag = 0L;
        while (hasNext(tag, affixPattern)) {
            tag = nextToken(tag, affixPattern);
            int typeOrCp = getTypeOrCp(tag);
            if (typeOrCp == TYPE_CURRENCY_OVERFLOW) {
                // Don't go to the provider for this special case
                length += output.insertCodePoint(position + length, 0xFFFD, NumberFormat.Field.CURRENCY);
            } else if (typeOrCp < 0) {
                length += output.insert(position + length,
                        provider.getSymbol(typeOrCp),
                        getFieldForType(typeOrCp));
            } else {
                length += output.insertCodePoint(position + length, typeOrCp, null);
            }
        }
        return length;
    }

    /**
     * Sames as {@link #unescape}, but only calculates the code point count. More efficient than
     * {@link #unescape} if you only need the length but not the string itself.
     *
     * @param affixPattern
     *            The original string to be unescaped.
     * @param provider
     *            An object to generate locale symbols.
     * @return The number of code points in the unescaped string.
     */
    public static int unescapedCodePointCount(CharSequence affixPattern, SymbolProvider provider) {
        int length = 0;
        long tag = 0L;
        while (hasNext(tag, affixPattern)) {
            tag = nextToken(tag, affixPattern);
            int typeOrCp = getTypeOrCp(tag);
            if (typeOrCp == TYPE_CURRENCY_OVERFLOW) {
                length += 1;
            } else if (typeOrCp < 0) {
                CharSequence symbol = provider.getSymbol(typeOrCp);
                length += Character.codePointCount(symbol, 0, symbol.length());
            } else {
                length += 1;
            }
        }
        return length;
    }

    /**
     * Checks whether the given affix pattern contains at least one token of the given type, which is one
     * of the constants "TYPE_" in {@link AffixUtils}.
     *
     * @param affixPattern
     *            The affix pattern to check.
     * @param type
     *            The token type.
     * @return true if the affix pattern contains the given token type; false otherwise.
     */
    public static boolean containsType(CharSequence affixPattern, int type) {
        if (affixPattern == null || affixPattern.length() == 0) {
            return false;
        }
        long tag = 0L;
        while (hasNext(tag, affixPattern)) {
            tag = nextToken(tag, affixPattern);
            if (getTypeOrCp(tag) == type) {
                return true;
            }
        }
        return false;
    }

    /**
     * Checks whether the specified affix pattern has any unquoted currency symbols ("¤").
     *
     * @param affixPattern
     *            The string to check for currency symbols.
     * @return true if the literal has at least one unquoted currency symbol; false otherwise.
     */
    public static boolean hasCurrencySymbols(CharSequence affixPattern) {
        if (affixPattern == null || affixPattern.length() == 0)
            return false;
        long tag = 0L;
        while (hasNext(tag, affixPattern)) {
            tag = nextToken(tag, affixPattern);
            int typeOrCp = getTypeOrCp(tag);
            if (typeOrCp < 0 && getFieldForType(typeOrCp) == NumberFormat.Field.CURRENCY) {
                return true;
            }
        }
        return false;
    }

    /**
     * Replaces all occurrences of tokens with the given type with the given replacement char.
     *
     * @param affixPattern
     *            The source affix pattern (does not get modified).
     * @param type
     *            The token type.
     * @param replacementChar
     *            The char to substitute in place of chars of the given token type.
     * @return A string containing the new affix pattern.
     */
    public static String replaceType(CharSequence affixPattern, int type, char replacementChar) {
        if (affixPattern == null || affixPattern.length() == 0)
            return "";
        char[] chars = affixPattern.toString().toCharArray();
        long tag = 0L;
        while (hasNext(tag, affixPattern)) {
            tag = nextToken(tag, affixPattern);
            if (getTypeOrCp(tag) == type) {
                int offset = getOffset(tag);
                chars[offset - 1] = replacementChar;
            }
        }
        return new String(chars);
    }

    /**
     * Returns the next token from the affix pattern.
     *
     * @param tag
     *            A bitmask used for keeping track of state from token to token. The initial value should
     *            be 0L.
     * @param patternString
     *            The affix pattern.
     * @return The bitmask tag to pass to the next call of this method to retrieve the following token
     *         (never negative), or -1 if there were no more tokens in the affix pattern.
     * @see #hasNext
     */
    public static long nextToken(long tag, CharSequence patternString) {
        int offset = getOffset(tag);
<<<<<<< HEAD
        chars[offset - 1] = replacementChar;
      }
    }
    return new String(chars);
  }

  /**
   * Appends a new affix pattern with all symbols and code points in the given "ignorables" UnicodeSet trimmed from the
   * beginning and end. Similar to calling unescape with a symbol provider that always returns the empty string.
   *
   * <p>
   * Accepts and returns a StringBuilder, allocating it only if necessary.
   */
  public static StringBuilder trimSymbolsAndIgnorables(
        CharSequence affixPattern,
        UnicodeSet ignorables,
        StringBuilder sb) {
    assert affixPattern != null;
    long tag = 0L;
    int trailingIgnorables = 0;
    while (hasNext(tag, affixPattern)) {
      tag = nextToken(tag, affixPattern);
      int typeOrCp = getTypeOrCp(tag);
      if (typeOrCp >= 0) {
        if (!ignorables.contains(typeOrCp)) {
          if (sb == null) {
            // Lazy-initialize the StringBuilder
            sb = new StringBuilder();
          }
          sb.appendCodePoint(typeOrCp);
          trailingIgnorables = 0;
        } else if (sb != null && sb.length() > 0) {
          sb.appendCodePoint(typeOrCp);
          trailingIgnorables += Character.charCount(typeOrCp);
        }
      }
    }
    if (trailingIgnorables > 0) {
      sb.setLength(sb.length() - trailingIgnorables);
    }
    return sb;
  }

  /**
   * Returns the next token from the affix pattern.
   *
   * @param tag A bitmask used for keeping track of state from token to token. The initial value
   *     should be 0L.
   * @param patternString The affix pattern.
   * @return The bitmask tag to pass to the next call of this method to retrieve the following token
   *     (never negative), or -1 if there were no more tokens in the affix pattern.
   * @see #hasNext
   */
  public static long nextToken(long tag, CharSequence patternString) {
    int offset = getOffset(tag);
    int state = getState(tag);
    for (; offset < patternString.length(); ) {
      int cp = Character.codePointAt(patternString, offset);
      int count = Character.charCount(cp);

      switch (state) {
        case STATE_BASE:
          switch (cp) {
            case '\'':
              state = STATE_FIRST_QUOTE;
              offset += count;
              // continue to the next code point
              break;
            case '-':
              return makeTag(offset + count, TYPE_MINUS_SIGN, STATE_BASE, 0);
            case '+':
              return makeTag(offset + count, TYPE_PLUS_SIGN, STATE_BASE, 0);
            case '%':
              return makeTag(offset + count, TYPE_PERCENT, STATE_BASE, 0);
            case '‰':
              return makeTag(offset + count, TYPE_PERMILLE, STATE_BASE, 0);
            case '¤':
              state = STATE_FIRST_CURR;
              offset += count;
              // continue to the next code point
              break;
=======
        int state = getState(tag);
        for (; offset < patternString.length();) {
            int cp = Character.codePointAt(patternString, offset);
            int count = Character.charCount(cp);

            switch (state) {
            case STATE_BASE:
                switch (cp) {
                case '\'':
                    state = STATE_FIRST_QUOTE;
                    offset += count;
                    // continue to the next code point
                    break;
                case '-':
                    return makeTag(offset + count, TYPE_MINUS_SIGN, STATE_BASE, 0);
                case '+':
                    return makeTag(offset + count, TYPE_PLUS_SIGN, STATE_BASE, 0);
                case '%':
                    return makeTag(offset + count, TYPE_PERCENT, STATE_BASE, 0);
                case '‰':
                    return makeTag(offset + count, TYPE_PERMILLE, STATE_BASE, 0);
                case '¤':
                    state = STATE_FIRST_CURR;
                    offset += count;
                    // continue to the next code point
                    break;
                default:
                    return makeTag(offset + count, TYPE_CODEPOINT, STATE_BASE, cp);
                }
                break;
            case STATE_FIRST_QUOTE:
                if (cp == '\'') {
                    return makeTag(offset + count, TYPE_CODEPOINT, STATE_BASE, cp);
                } else {
                    return makeTag(offset + count, TYPE_CODEPOINT, STATE_INSIDE_QUOTE, cp);
                }
            case STATE_INSIDE_QUOTE:
                if (cp == '\'') {
                    state = STATE_AFTER_QUOTE;
                    offset += count;
                    // continue to the next code point
                    break;
                } else {
                    return makeTag(offset + count, TYPE_CODEPOINT, STATE_INSIDE_QUOTE, cp);
                }
            case STATE_AFTER_QUOTE:
                if (cp == '\'') {
                    return makeTag(offset + count, TYPE_CODEPOINT, STATE_INSIDE_QUOTE, cp);
                } else {
                    state = STATE_BASE;
                    // re-evaluate this code point
                    break;
                }
            case STATE_FIRST_CURR:
                if (cp == '¤') {
                    state = STATE_SECOND_CURR;
                    offset += count;
                    // continue to the next code point
                    break;
                } else {
                    return makeTag(offset, TYPE_CURRENCY_SINGLE, STATE_BASE, 0);
                }
            case STATE_SECOND_CURR:
                if (cp == '¤') {
                    state = STATE_THIRD_CURR;
                    offset += count;
                    // continue to the next code point
                    break;
                } else {
                    return makeTag(offset, TYPE_CURRENCY_DOUBLE, STATE_BASE, 0);
                }
            case STATE_THIRD_CURR:
                if (cp == '¤') {
                    state = STATE_FOURTH_CURR;
                    offset += count;
                    // continue to the next code point
                    break;
                } else {
                    return makeTag(offset, TYPE_CURRENCY_TRIPLE, STATE_BASE, 0);
                }
            case STATE_FOURTH_CURR:
                if (cp == '¤') {
                    state = STATE_FIFTH_CURR;
                    offset += count;
                    // continue to the next code point
                    break;
                } else {
                    return makeTag(offset, TYPE_CURRENCY_QUAD, STATE_BASE, 0);
                }
            case STATE_FIFTH_CURR:
                if (cp == '¤') {
                    state = STATE_OVERFLOW_CURR;
                    offset += count;
                    // continue to the next code point
                    break;
                } else {
                    return makeTag(offset, TYPE_CURRENCY_QUINT, STATE_BASE, 0);
                }
            case STATE_OVERFLOW_CURR:
                if (cp == '¤') {
                    offset += count;
                    // continue to the next code point and loop back to this state
                    break;
                } else {
                    return makeTag(offset, TYPE_CURRENCY_OVERFLOW, STATE_BASE, 0);
                }
>>>>>>> b2e4a974
            default:
                throw new AssertionError();
            }
        }
        // End of string
        switch (state) {
        case STATE_BASE:
            // No more tokens in string.
            return -1L;
        case STATE_FIRST_QUOTE:
        case STATE_INSIDE_QUOTE:
            // For consistent behavior with the JDK and ICU 58, throw an exception here.
            throw new IllegalArgumentException(
                    "Unterminated quote in pattern affix: \"" + patternString + "\"");
        case STATE_AFTER_QUOTE:
            // No more tokens in string.
            return -1L;
        case STATE_FIRST_CURR:
            return makeTag(offset, TYPE_CURRENCY_SINGLE, STATE_BASE, 0);
        case STATE_SECOND_CURR:
            return makeTag(offset, TYPE_CURRENCY_DOUBLE, STATE_BASE, 0);
        case STATE_THIRD_CURR:
            return makeTag(offset, TYPE_CURRENCY_TRIPLE, STATE_BASE, 0);
        case STATE_FOURTH_CURR:
            return makeTag(offset, TYPE_CURRENCY_QUAD, STATE_BASE, 0);
        case STATE_FIFTH_CURR:
            return makeTag(offset, TYPE_CURRENCY_QUINT, STATE_BASE, 0);
        case STATE_OVERFLOW_CURR:
            return makeTag(offset, TYPE_CURRENCY_OVERFLOW, STATE_BASE, 0);
        default:
            throw new AssertionError();
        }
    }

    /**
     * Returns whether the affix pattern string has any more tokens to be retrieved from a call to
     * {@link #nextToken}.
     *
     * @param tag
     *            The bitmask tag of the previous token, as returned by {@link #nextToken}.
     * @param string
     *            The affix pattern.
     * @return true if there are more tokens to consume; false otherwise.
     */
    public static boolean hasNext(long tag, CharSequence string) {
        assert tag >= 0;
        int state = getState(tag);
        int offset = getOffset(tag);
        // Special case: the last character in string is an end quote.
        if (state == STATE_INSIDE_QUOTE
                && offset == string.length() - 1
                && string.charAt(offset) == '\'') {
            return false;
        } else if (state != STATE_BASE) {
            return true;
        } else {
            return offset < string.length();
        }
    }

    /**
     * This function helps determine the identity of the token consumed by {@link #nextToken}. Converts
     * from a bitmask tag, based on a call to {@link #nextToken}, to its corresponding symbol type or
     * code point.
     *
     * @param tag
     *            The bitmask tag of the current token, as returned by {@link #nextToken}.
     * @return If less than zero, a symbol type corresponding to one of the <code>TYPE_</code> constants,
     *         such as {@link #TYPE_MINUS_SIGN}. If greater than or equal to zero, a literal code point.
     */
    public static int getTypeOrCp(long tag) {
        assert tag >= 0;
        int type = getType(tag);
        return (type == TYPE_CODEPOINT) ? getCodePoint(tag) : -type;
    }

    /**
     * Encodes the given values into a 64-bit tag.
     *
     * <ul>
     * <li>Bits 0-31 => offset (int32)
     * <li>Bits 32-35 => type (uint4)
     * <li>Bits 36-39 => state (uint4)
     * <li>Bits 40-60 => code point (uint21)
     * <li>Bits 61-63 => unused
     * </ul>
     */
    private static long makeTag(int offset, int type, int state, int cp) {
        long tag = 0L;
        tag |= offset;
        tag |= (-(long) type) << 32;
        tag |= ((long) state) << 36;
        tag |= ((long) cp) << 40;
        assert tag >= 0;
        return tag;
    }

    static int getOffset(long tag) {
        return (int) (tag & 0xffffffff);
    }

    static int getType(long tag) {
        return (int) ((tag >>> 32) & 0xf);
    }

    static int getState(long tag) {
        return (int) ((tag >>> 36) & 0xf);
    }

    static int getCodePoint(long tag) {
        return (int) (tag >>> 40);
    }
}<|MERGE_RESOLUTION|>--- conflicted
+++ resolved
@@ -425,27 +425,6 @@
         return new String(chars);
     }
 
-    /**
-     * Returns the next token from the affix pattern.
-     *
-     * @param tag
-     *            A bitmask used for keeping track of state from token to token. The initial value should
-     *            be 0L.
-     * @param patternString
-     *            The affix pattern.
-     * @return The bitmask tag to pass to the next call of this method to retrieve the following token
-     *         (never negative), or -1 if there were no more tokens in the affix pattern.
-     * @see #hasNext
-     */
-    public static long nextToken(long tag, CharSequence patternString) {
-        int offset = getOffset(tag);
-<<<<<<< HEAD
-        chars[offset - 1] = replacementChar;
-      }
-    }
-    return new String(chars);
-  }
-
   /**
    * Appends a new affix pattern with all symbols and code points in the given "ignorables" UnicodeSet trimmed from the
    * beginning and end. Similar to calling unescape with a symbol provider that always returns the empty string.
@@ -483,45 +462,20 @@
     return sb;
   }
 
-  /**
-   * Returns the next token from the affix pattern.
-   *
-   * @param tag A bitmask used for keeping track of state from token to token. The initial value
-   *     should be 0L.
-   * @param patternString The affix pattern.
-   * @return The bitmask tag to pass to the next call of this method to retrieve the following token
-   *     (never negative), or -1 if there were no more tokens in the affix pattern.
-   * @see #hasNext
-   */
-  public static long nextToken(long tag, CharSequence patternString) {
-    int offset = getOffset(tag);
-    int state = getState(tag);
-    for (; offset < patternString.length(); ) {
-      int cp = Character.codePointAt(patternString, offset);
-      int count = Character.charCount(cp);
-
-      switch (state) {
-        case STATE_BASE:
-          switch (cp) {
-            case '\'':
-              state = STATE_FIRST_QUOTE;
-              offset += count;
-              // continue to the next code point
-              break;
-            case '-':
-              return makeTag(offset + count, TYPE_MINUS_SIGN, STATE_BASE, 0);
-            case '+':
-              return makeTag(offset + count, TYPE_PLUS_SIGN, STATE_BASE, 0);
-            case '%':
-              return makeTag(offset + count, TYPE_PERCENT, STATE_BASE, 0);
-            case '‰':
-              return makeTag(offset + count, TYPE_PERMILLE, STATE_BASE, 0);
-            case '¤':
-              state = STATE_FIRST_CURR;
-              offset += count;
-              // continue to the next code point
-              break;
-=======
+    /**
+     * Returns the next token from the affix pattern.
+     *
+     * @param tag
+     *            A bitmask used for keeping track of state from token to token. The initial value should
+     *            be 0L.
+     * @param patternString
+     *            The affix pattern.
+     * @return The bitmask tag to pass to the next call of this method to retrieve the following token
+     *         (never negative), or -1 if there were no more tokens in the affix pattern.
+     * @see #hasNext
+     */
+    public static long nextToken(long tag, CharSequence patternString) {
+        int offset = getOffset(tag);
         int state = getState(tag);
         for (; offset < patternString.length();) {
             int cp = Character.codePointAt(patternString, offset);
@@ -628,7 +582,6 @@
                 } else {
                     return makeTag(offset, TYPE_CURRENCY_OVERFLOW, STATE_BASE, 0);
                 }
->>>>>>> b2e4a974
             default:
                 throw new AssertionError();
             }
