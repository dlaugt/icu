// © 2017 and later: Unicode, Inc. and others.
// License & terms of use: http://www.unicode.org/copyright.html#License
package com.ibm.icu.impl.number;

import com.ibm.icu.impl.StandardPlural;
import com.ibm.icu.impl.number.AffixUtils.SymbolProvider;
import com.ibm.icu.number.NumberFormatter.SignDisplay;
import com.ibm.icu.number.NumberFormatter.UnitWidth;
import com.ibm.icu.text.DecimalFormatSymbols;
import com.ibm.icu.text.PluralRules;
import com.ibm.icu.util.Currency;

/**
 * This class is a {@link Modifier} that wraps a decimal format pattern. It applies the pattern's affixes
 * in {@link Modifier#apply}.
 *
 * <p>
 * In addition to being a Modifier, this class contains the business logic for substituting the correct
 * locale symbols into the affixes of the decimal format pattern.
 *
 * <p>
 * In order to use this class, create a new instance and call the following four setters:
 * {@link #setPatternInfo}, {@link #setPatternAttributes}, {@link #setSymbols}, and
 * {@link #setNumberProperties}. After calling these four setters, the instance will be ready for use as
 * a Modifier.
 *
 * <p>
 * This is a MUTABLE, NON-THREAD-SAFE class designed for performance. Do NOT save references to this or
 * attempt to use it from multiple threads! Instead, you can obtain a safe, immutable decimal format
 * pattern modifier by calling {@link MutablePatternModifier#createImmutable}, in effect treating this
 * instance as a builder for the immutable variant.
 */
public class MutablePatternModifier
        implements Modifier, SymbolProvider, CharSequence, MicroPropsGenerator {

    // Modifier details
    final boolean isStrong;

    // Pattern details
    AffixPatternProvider patternInfo;
    SignDisplay signDisplay;
    boolean perMilleReplacesPercent;

    // Symbol details
    DecimalFormatSymbols symbols;
    UnitWidth unitWidth;
    Currency currency;
    PluralRules rules;

    // Number details
    boolean isNegative;
    StandardPlural plural;

    // QuantityChain details
    MicroPropsGenerator parent;

    // Transient CharSequence fields
    boolean inCharSequenceMode;
    int flags;
    int length;
    boolean prependSign;
    boolean plusReplacesMinusSign;

    /**
     * @param isStrong
     *            Whether the modifier should be considered strong. For more information, see
     *            {@link Modifier#isStrong()}. Most of the time, decimal format pattern modifiers should
     *            be considered as non-strong.
     */
    public MutablePatternModifier(boolean isStrong) {
        this.isStrong = isStrong;
    }

    /**
     * Sets a reference to the parsed decimal format pattern, usually obtained from
     * {@link PatternStringParser#parseToPatternInfo(String)}, but any implementation of
     * {@link AffixPatternProvider} is accepted.
     */
    public void setPatternInfo(AffixPatternProvider patternInfo) {
        this.patternInfo = patternInfo;
    }

    /**
     * Sets attributes that imply changes to the literal interpretation of the pattern string affixes.
     *
     * @param signDisplay
     *            Whether to force a plus sign on positive numbers.
     * @param perMille
     *            Whether to substitute the percent sign in the pattern with a permille sign.
     */
    public void setPatternAttributes(SignDisplay signDisplay, boolean perMille) {
        this.signDisplay = signDisplay;
        this.perMilleReplacesPercent = perMille;
    }

    /**
     * Sets locale-specific details that affect the symbols substituted into the pattern string affixes.
     *
     * @param symbols
     *            The desired instance of DecimalFormatSymbols.
     * @param currency
     *            The currency to be used when substituting currency values into the affixes.
     * @param unitWidth
     *            The width used to render currencies.
     * @param rules
     *            Required if the triple currency sign, "¤¤¤", appears in the pattern, which can be
     *            determined from the convenience method {@link #needsPlurals()}.
     */
<<<<<<< HEAD
    public void setSymbols(DecimalFormatSymbols symbols, Currency currency, UnitWidth unitWidth, PluralRules rules) {
        //assert (rules != null) == needsPlurals();
=======
    public void setSymbols(
            DecimalFormatSymbols symbols,
            Currency currency,
            UnitWidth unitWidth,
            PluralRules rules) {
        assert (rules != null) == needsPlurals();
>>>>>>> 6313b56b
        this.symbols = symbols;
        this.currency = currency;
        this.unitWidth = unitWidth;
        this.rules = rules;
    }

    /**
     * Sets attributes of the current number being processed.
     *
     * @param isNegative
     *            Whether the number is negative.
     * @param plural
     *            The plural form of the number, required only if the pattern contains the triple
     *            currency sign, "¤¤¤" (and as indicated by {@link #needsPlurals()}).
     */
    public void setNumberProperties(boolean isNegative, StandardPlural plural) {
        assert (plural != null) == needsPlurals();
        this.isNegative = isNegative;
        this.plural = plural;
    }

    /**
     * Returns true if the pattern represented by this MurkyModifier requires a plural keyword in order
     * to localize. This is currently true only if there is a currency long name placeholder in the
     * pattern ("¤¤¤").
     */
    public boolean needsPlurals() {
        return patternInfo.containsSymbolType(AffixUtils.TYPE_CURRENCY_TRIPLE);
    }

    /**
     * Creates a new quantity-dependent Modifier that behaves the same as the current instance, but which
     * is immutable and can be saved for future use. The number properties in the current instance are
     * mutated; all other properties are left untouched.
     *
     * <p>
     * The resulting modifier cannot be used in a QuantityChain.
     *
     * @return An immutable that supports both positive and negative numbers.
     */
    public ImmutablePatternModifier createImmutable() {
        return createImmutableAndChain(null);
    }

    /**
     * Creates a new quantity-dependent Modifier that behaves the same as the current instance, but which
     * is immutable and can be saved for future use. The number properties in the current instance are
     * mutated; all other properties are left untouched.
     *
     * @param parent
     *            The QuantityChain to which to chain this immutable.
     * @return An immutable that supports both positive and negative numbers.
     */
    public ImmutablePatternModifier createImmutableAndChain(MicroPropsGenerator parent) {
        NumberStringBuilder a = new NumberStringBuilder();
        NumberStringBuilder b = new NumberStringBuilder();
        if (needsPlurals()) {
            // Slower path when we require the plural keyword.
            ParameterizedModifier pm = new ParameterizedModifier();
            for (StandardPlural plural : StandardPlural.VALUES) {
                setNumberProperties(false, plural);
                pm.setModifier(false, plural, createConstantModifier(a, b));
                setNumberProperties(true, plural);
                pm.setModifier(true, plural, createConstantModifier(a, b));
            }
            pm.freeze();
            return new ImmutablePatternModifier(pm, rules, parent);
        } else {
            // Faster path when plural keyword is not needed.
            setNumberProperties(false, null);
            Modifier positive = createConstantModifier(a, b);
            setNumberProperties(true, null);
            Modifier negative = createConstantModifier(a, b);
            ParameterizedModifier pm = new ParameterizedModifier(positive, negative);
            return new ImmutablePatternModifier(pm, null, parent);
        }
    }

    /**
     * Uses the current properties to create a single {@link ConstantMultiFieldModifier} with currency
     * spacing support if required.
     *
     * @param a
     *            A working NumberStringBuilder object; passed from the outside to prevent the need to
     *            create many new instances if this method is called in a loop.
     * @param b
     *            Another working NumberStringBuilder object.
     * @return The constant modifier object.
     */
    private ConstantMultiFieldModifier createConstantModifier(
            NumberStringBuilder a,
            NumberStringBuilder b) {
        insertPrefix(a.clear(), 0);
        insertSuffix(b.clear(), 0);
        if (patternInfo.hasCurrencySign()) {
            return new CurrencySpacingEnabledModifier(a, b, isStrong, symbols);
        } else {
            return new ConstantMultiFieldModifier(a, b, isStrong);
        }
    }

    public static class ImmutablePatternModifier implements MicroPropsGenerator {
        final ParameterizedModifier pm;
        final PluralRules rules;
        final MicroPropsGenerator parent;

        ImmutablePatternModifier(
                ParameterizedModifier pm,
                PluralRules rules,
                MicroPropsGenerator parent) {
            this.pm = pm;
            this.rules = rules;
            this.parent = parent;
        }

        @Override
        public MicroProps processQuantity(DecimalQuantity quantity) {
            MicroProps micros = parent.processQuantity(quantity);
            applyToMicros(micros, quantity);
            return micros;
        }

        public void applyToMicros(MicroProps micros, DecimalQuantity quantity) {
            if (rules == null) {
                micros.modMiddle = pm.getModifier(quantity.isNegative());
            } else {
                // TODO: Fix this. Avoid the copy.
                DecimalQuantity copy = quantity.createCopy();
                copy.roundToInfinity();
                StandardPlural plural = copy.getStandardPlural(rules);
                micros.modMiddle = pm.getModifier(quantity.isNegative(), plural);
            }
        }
    }

    /** Used by the unsafe code path. */
    public MicroPropsGenerator addToChain(MicroPropsGenerator parent) {
        this.parent = parent;
        return this;
    }

    @Override
    public MicroProps processQuantity(DecimalQuantity fq) {
        MicroProps micros = parent.processQuantity(fq);
        if (needsPlurals()) {
            // TODO: Fix this. Avoid the copy.
            DecimalQuantity copy = fq.createCopy();
            micros.rounding.apply(copy);
            setNumberProperties(fq.isNegative(), copy.getStandardPlural(rules));
        } else {
            setNumberProperties(fq.isNegative(), null);
        }
        micros.modMiddle = this;
        return micros;
    }

    @Override
    public int apply(NumberStringBuilder output, int leftIndex, int rightIndex) {
        int prefixLen = insertPrefix(output, leftIndex);
        int suffixLen = insertSuffix(output, rightIndex + prefixLen);
        CurrencySpacingEnabledModifier.applyCurrencySpacing(output,
                leftIndex,
                prefixLen,
                rightIndex + prefixLen,
                suffixLen,
                symbols);
        return prefixLen + suffixLen;
    }

    @Override
    public int getPrefixLength() {
        // Enter and exit CharSequence Mode to get the length.
        enterCharSequenceMode(true);
        int result = AffixUtils.unescapedCodePointCount(this, this); // prefix length
        exitCharSequenceMode();
        return result;
    }

    @Override
    public int getCodePointCount() {
        // Enter and exit CharSequence Mode to get the length.
        enterCharSequenceMode(true);
        int result = AffixUtils.unescapedCodePointCount(this, this); // prefix length
        exitCharSequenceMode();
        enterCharSequenceMode(false);
        result += AffixUtils.unescapedCodePointCount(this, this); // suffix length
        exitCharSequenceMode();
        return result;
    }

    @Override
    public boolean isStrong() {
        return isStrong;
    }

    private int insertPrefix(NumberStringBuilder sb, int position) {
        enterCharSequenceMode(true);
        int length = AffixUtils.unescape(this, sb, position, this);
        exitCharSequenceMode();
        return length;
    }

    private int insertSuffix(NumberStringBuilder sb, int position) {
        enterCharSequenceMode(false);
        int length = AffixUtils.unescape(this, sb, position, this);
        exitCharSequenceMode();
        return length;
    }

    /**
     * Returns the string that substitutes a given symbol type in a pattern.
     */
    @Override
    public CharSequence getSymbol(int type) {
        switch (type) {
        case AffixUtils.TYPE_MINUS_SIGN:
            return symbols.getMinusSignString();
        case AffixUtils.TYPE_PLUS_SIGN:
            return symbols.getPlusSignString();
        case AffixUtils.TYPE_PERCENT:
            return symbols.getPercentString();
        case AffixUtils.TYPE_PERMILLE:
            return symbols.getPerMillString();
        case AffixUtils.TYPE_CURRENCY_SINGLE:
            // UnitWidth ISO, HIDDEN, or NARROW overrides the singular currency symbol.
            if (unitWidth == UnitWidth.ISO_CODE) {
                return currency.getCurrencyCode();
            } else if (unitWidth == UnitWidth.HIDDEN) {
                return "";
            } else if (unitWidth == UnitWidth.NARROW) {
                return currency.getName(symbols.getULocale(), Currency.NARROW_SYMBOL_NAME, null);
            } else {
                return currency.getName(symbols.getULocale(), Currency.SYMBOL_NAME, null);
            }
        case AffixUtils.TYPE_CURRENCY_DOUBLE:
            return currency.getCurrencyCode();
        case AffixUtils.TYPE_CURRENCY_TRIPLE:
            // NOTE: This is the code path only for patterns containing "¤¤¤".
            // Plural currencies set via the API are formatted in LongNameHandler.
            // This code path is used by DecimalFormat via CurrencyPluralInfo.
            assert plural != null;
            return currency
                    .getName(symbols.getULocale(), Currency.PLURAL_LONG_NAME, plural.getKeyword(), null);
        case AffixUtils.TYPE_CURRENCY_QUAD:
            return "\uFFFD";
        case AffixUtils.TYPE_CURRENCY_QUINT:
            return currency.getName(symbols.getULocale(), Currency.NARROW_SYMBOL_NAME, null);
        default:
            throw new AssertionError();
        }
    }

    /** This method contains the heart of the logic for rendering LDML affix strings. */
    private void enterCharSequenceMode(boolean isPrefix) {
        assert !inCharSequenceMode;
        inCharSequenceMode = true;

        // Should the output render '+' where '-' would normally appear in the pattern?
        plusReplacesMinusSign = !isNegative
                && (signDisplay == SignDisplay.ALWAYS || signDisplay == SignDisplay.ACCOUNTING_ALWAYS)
                && patternInfo.positiveHasPlusSign() == false;

        // Should we use the affix from the negative subpattern? (If not, we will use the positive
        // subpattern.)
        boolean useNegativeAffixPattern = patternInfo.hasNegativeSubpattern()
                && (isNegative || (patternInfo.negativeHasMinusSign() && plusReplacesMinusSign));

        // Resolve the flags for the affix pattern.
        flags = 0;
        if (useNegativeAffixPattern) {
            flags |= AffixPatternProvider.Flags.NEGATIVE_SUBPATTERN;
        }
        if (isPrefix) {
            flags |= AffixPatternProvider.Flags.PREFIX;
        }
        if (plural != null) {
            assert plural.ordinal() == (AffixPatternProvider.Flags.PLURAL_MASK & plural.ordinal());
            flags |= plural.ordinal();
        }

        // Should we prepend a sign to the pattern?
        if (!isPrefix || useNegativeAffixPattern) {
            prependSign = false;
        } else if (isNegative) {
            prependSign = signDisplay != SignDisplay.NEVER;
        } else {
            prependSign = plusReplacesMinusSign;
        }

        // Finally, compute the length of the affix pattern.
        length = patternInfo.length(flags) + (prependSign ? 1 : 0);
    }

    private void exitCharSequenceMode() {
        assert inCharSequenceMode;
        inCharSequenceMode = false;
    }

    @Override
    public int length() {
        assert inCharSequenceMode;
        return length;
    }

    @Override
    public char charAt(int index) {
        assert inCharSequenceMode;
        char candidate;
        if (prependSign && index == 0) {
            candidate = '-';
        } else if (prependSign) {
            candidate = patternInfo.charAt(flags, index - 1);
        } else {
            candidate = patternInfo.charAt(flags, index);
        }
        if (plusReplacesMinusSign && candidate == '-') {
            return '+';
        }
        if (perMilleReplacesPercent && candidate == '%') {
            return '‰';
        }
        return candidate;
    }

    @Override
    public CharSequence subSequence(int start, int end) {
        // Never called by AffixUtils
        throw new AssertionError();
    }
}<|MERGE_RESOLUTION|>--- conflicted
+++ resolved
@@ -106,17 +106,12 @@
      *            Required if the triple currency sign, "¤¤¤", appears in the pattern, which can be
      *            determined from the convenience method {@link #needsPlurals()}.
      */
-<<<<<<< HEAD
-    public void setSymbols(DecimalFormatSymbols symbols, Currency currency, UnitWidth unitWidth, PluralRules rules) {
-        //assert (rules != null) == needsPlurals();
-=======
     public void setSymbols(
             DecimalFormatSymbols symbols,
             Currency currency,
             UnitWidth unitWidth,
             PluralRules rules) {
-        assert (rules != null) == needsPlurals();
->>>>>>> 6313b56b
+        //assert (rules != null) == needsPlurals();
         this.symbols = symbols;
         this.currency = currency;
         this.unitWidth = unitWidth;
